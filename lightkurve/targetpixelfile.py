--- conflicted
+++ resolved
@@ -2,17 +2,14 @@
 
 from astropy.io import fits
 from astropy.table import Table
+from astropy.time import Time
 from matplotlib import patches
 import numpy as np
 
 from .lightcurve import KeplerLightCurve, LightCurve
 from .prf import SimpleKeplerPRF
 from .utils import KeplerQualityFlags, plot_image
-<<<<<<< HEAD
-from astropy.time import Time
-=======
 from .mast import search_kepler_tpf_products, download_products, ArchiveError
->>>>>>> 918014e3
 
 
 __all__ = ['KeplerTargetPixelFile']
