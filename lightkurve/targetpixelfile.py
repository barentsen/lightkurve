from __future__ import division
import datetime
import os
import warnings
import logging

from astropy.io import fits
from astropy.nddata import Cutout2D
from astropy.table import Table
from astropy.wcs import WCS
from matplotlib import patches
import matplotlib.pyplot as plt
import numpy as np
from tqdm import tqdm

from . import PACKAGEDIR
from .lightcurve import KeplerLightCurve, TessLightCurve, LightCurve
from .prf import KeplerPRF
from .utils import KeplerQualityFlags, plot_image, bkjd_to_astropy_time, btjd_to_astropy_time
from .mast import download_kepler_products


__all__ = ['KeplerTargetPixelFile', 'TessTargetPixelFile']
log = logging.getLogger(__name__)


class TargetPixelFile(object):
    """
    Generic TargetPixelFile class for Kepler, K2, and TESS data.

    See `KeplerTargetPixelFile` and `TessTargetPixelFile` for constructor
    documentation.
    """
    def __init__(self, path, quality_bitmask='default', targetid=None, **kwargs):
        self.path = path
        if isinstance(path, fits.HDUList):
            self.hdu = path
        else:
            self.hdu = fits.open(self.path, **kwargs)
        self.quality_bitmask = quality_bitmask
        self.quality_mask = self._quality_mask(quality_bitmask)
        self.targetid = targetid

    @property
    def hdu(self):
        return self._hdu

    @hdu.setter
    def hdu(self, value, keys=['FLUX', 'QUALITY']):
        '''Raises a ValueError exception if value does not appear to be a Target Pixel File.
        '''
        for key in keys:
            if ~(np.any([value[1].header[ttype] == key
                         for ttype in value[1].header['TTYPE*']])):
                raise ValueError("File {} does not have a {} column, "
                                 "is this a target pixel file?".format(self.path, key))
        else:
            self._hdu = value

    def header(self, ext=0):
        """Returns the header for a given extension."""
        return self.hdu[ext].header

    def _quality_mask(self, bitmask):
        if bitmask is None:
            return np.ones(len(self.hdu[1].data['TIME']), dtype=bool)
        return (self.hdu[1].data['QUALITY'] & bitmask) == 0

    @property
    def ra(self):
        try:
            return self.header()['RA_OBJ']
        except KeyError:
            return None

    @property
    def dec(self):
        try:
            return self.header()['DEC_OBJ']
        except KeyError:
            return None

    @property
    def column(self):
        try:
            out = self.hdu[1].header['1CRV5P']
        except KeyError:
            out = 0
        return out

    @property
    def row(self):
        try:
            out = self.hdu[1].header['2CRV5P']
        except KeyError:
            out = 0
        return out

    @property
    def pos_corr1(self):
        """Returns the column position correction."""
        return self.hdu[1].data['POS_CORR1'][self.quality_mask]

    @property
    def pos_corr2(self):
        """Returns the row position correction."""
        return self.hdu[1].data['POS_CORR2'][self.quality_mask]

    @property
    def pipeline_mask(self):
        """Returns the aperture mask used by the pipeline"""
        return self.hdu[2].data > 2

    @property
    def shape(self):
        """Return the cube dimension shape."""
        return self.flux.shape

    @property
    def time(self):
        """Returns the time for all good-quality cadences."""
        return self.hdu[1].data['TIME'][self.quality_mask]

    @property
    def cadenceno(self):
        """Return the cadence number for all good-quality cadences."""
        return self.hdu[1].data['CADENCENO'][self.quality_mask]

    @property
    def nan_time_mask(self):
        """Returns a boolean mask flagging cadences whose time is `nan`."""
        return ~np.isfinite(self.time)

    @property
    def flux(self):
        """Returns the flux for all good-quality cadences."""
        return self.hdu[1].data['FLUX'][self.quality_mask]

    @property
    def flux_err(self):
        """Returns the flux uncertainty for all good-quality cadences."""
        return self.hdu[1].data['FLUX_ERR'][self.quality_mask]

    @property
    def flux_bkg(self):
        """Returns the background flux for all good-quality cadences."""
        return self.hdu[1].data['FLUX_BKG'][self.quality_mask]

    @property
    def flux_bkg_err(self):
        return self.hdu[1].data['FLUX_BKG_ERR'][self.quality_mask]

    @property
    def quality(self):
        """Returns the quality flag integer of every good cadence."""
        return self.hdu[1].data['QUALITY'][self.quality_mask]

    @property
    def wcs(self):
        """Returns an astropy.wcs.WCS object with the World Coordinate System
        solution for the target pixel file.

        Returns
        -------
        w : astropy.wcs.WCS object
            WCS solution
        """
        # Use WCS keywords of the 5th column (FLUX)
        wcs_keywords = {'1CTYP5': 'CTYPE1',
                        '2CTYP5': 'CTYPE2',
                        '1CRPX5': 'CRPIX1',
                        '2CRPX5': 'CRPIX2',
                        '1CRVL5': 'CRVAL1',
                        '2CRVL5': 'CRVAL2',
                        '1CUNI5': 'CUNIT1',
                        '2CUNI5': 'CUNIT2',
                        '1CDLT5': 'CDELT1',
                        '2CDLT5': 'CDELT2',
                        '11PC5': 'PC1_1',
                        '12PC5': 'PC1_2',
                        '21PC5': 'PC2_1',
                        '22PC5': 'PC2_2'}
        mywcs = {}
        for oldkey, newkey in wcs_keywords.items():
            mywcs[newkey] = self.hdu[1].header[oldkey]
        return WCS(mywcs)

    @classmethod
    def from_fits(cls, path_or_url, **kwargs):
        """Open a Target Pixel File using the path or url of a FITS file.

        This is identical to opening a Target Pixel File via the constructor.
        This method was added because many tutorials use the `from_archive`
        method, therefore users may expect a `from_fits` equivalent.

        Parameters
        ----------
        path_or_url : str
            Path or URL of a FITS file.
        **kwargs : dict
            Keyword arguments that will be passed to the constructor.

        Returns
        -------
        tpf : TargetPixelFile object
            The loaded target pixel file.
        """
        return cls(path_or_url, **kwargs)

    def get_coordinates(self, cadence='all'):
        """Returns two 3D arrays of RA and Dec values in decimal degrees.

        If cadence number is given, returns 2D arrays for that cadence. If
        cadence is 'all' returns one RA, Dec value for each pixel in every cadence.
        Uses the WCS solution and the POS_CORR data from TPF header.

        Parameters
        ----------
        cadence : 'all' or int
            Which cadences to return the RA Dec coordinates for.

        Returns
        -------
        ra : numpy array, same shape as tpf.flux[cadence]
            Array containing RA values for every pixel, for every cadence.
        dec : numpy array, same shape as tpf.flux[cadence]
            Array containing Dec values for every pixel, for every cadence.
        """
        w = self.wcs
        X, Y = np.meshgrid(np.arange(self.shape[2]), np.arange(self.shape[1]))
        pos_corr1_pix = np.copy(self.hdu[1].data['POS_CORR1'])
        pos_corr2_pix = np.copy(self.hdu[1].data['POS_CORR2'])

        # We zero POS_CORR* when the values are NaN or make no sense (>50px)
        with warnings.catch_warnings():  # Comparing NaNs to numbers is OK here
            warnings.simplefilter("ignore", RuntimeWarning)
            bad = np.any([~np.isfinite(pos_corr1_pix),
                          ~np.isfinite(pos_corr2_pix),
                          np.abs(pos_corr1_pix - np.nanmedian(pos_corr1_pix)) > 50,
                          np.abs(pos_corr2_pix - np.nanmedian(pos_corr2_pix)) > 50], axis=0)
        pos_corr1_pix[bad], pos_corr2_pix[bad] = 0, 0

        # Add in POSCORRs
        X = (np.atleast_3d(X).transpose([2, 0, 1]) +
             np.atleast_3d(pos_corr1_pix).transpose([1, 2, 0]))
        Y = (np.atleast_3d(Y).transpose([2, 0, 1]) +
             np.atleast_3d(pos_corr2_pix).transpose([1, 2, 0]))

        # Pass through WCS
        ra, dec = w.wcs_pix2world(X.ravel(), Y.ravel(), 1)
        ra = ra.reshape((pos_corr1_pix.shape[0], self.shape[1], self.shape[2]))
        dec = dec.reshape((pos_corr2_pix.shape[0], self.shape[1], self.shape[2]))
        ra, dec = ra[self.quality_mask], dec[self.quality_mask]
        if cadence is not 'all':
            return ra[cadence], dec[cadence]
        return ra, dec

    def properties(self):
        '''Print out a description of each of the non-callable attributes of a
        TargetPixelFile object.

        Prints in order of type (ints, strings, lists, arrays and others)
        Prints in alphabetical order.'''
        attrs = {}
        for attr in dir(self):
            if not attr.startswith('_'):
                res = getattr(self, attr)
                if callable(res):
                    continue
                if attr == 'hdu':
                    attrs[attr] = {'res': res, 'type': 'list'}
                    for idx, r in enumerate(res):
                        if idx == 0:
                            attrs[attr]['print'] = '{}'.format(r.header['EXTNAME'])
                        else:
                            attrs[attr]['print'] = '{}, {}'.format(attrs[attr]['print'],
                                                                   '{}'.format(r.header['EXTNAME']))
                    continue
                else:
                    attrs[attr] = {'res': res}
                if isinstance(res, int):
                    attrs[attr]['print'] = '{}'.format(res)
                    attrs[attr]['type'] = 'int'
                elif isinstance(res, np.ndarray):
                    attrs[attr]['print'] = 'array {}'.format(res.shape)
                    attrs[attr]['type'] = 'array'
                elif isinstance(res, list):
                    attrs[attr]['print'] = 'list length {}'.format(len(res))
                    attrs[attr]['type'] = 'list'
                elif isinstance(res, str):
                    if res == '':
                        attrs[attr]['print'] = '{}'.format('None')
                    else:
                        attrs[attr]['print'] = '{}'.format(res)
                    attrs[attr]['type'] = 'str'
                elif attr == 'wcs':
                    attrs[attr]['print'] = 'astropy.wcs.wcs.WCS'.format(attr)
                    attrs[attr]['type'] = 'other'
                else:
                    attrs[attr]['print'] = '{}'.format(type(res))
                    attrs[attr]['type'] = 'other'
        output = Table(names=['Attribute', 'Description'], dtype=[object, object])
        idx = 0
        types = ['int', 'str', 'list', 'array', 'other']
        for typ in types:
            for attr, dic in attrs.items():
                if dic['type'] == typ:
                    output.add_row([attr, dic['print']])
                    idx += 1
        output.pprint(max_lines=-1, max_width=-1)

    def to_lightcurve(self, method='aperture', **kwargs):
        """Performs photometry.

        See the docstring of `aperture_photometry()` for valid
        arguments if the method is 'aperture'.  Otherwise, see the docstring
        of `prf_photometry()` for valid arguments if the method is 'prf'.

        Parameters
        ----------
        method : 'aperture' or 'prf'.
            Photometry method to use.
        **kwargs : dict
            Extra arguments to be passed to the `aperture_photometry` or the
            `prf_photometry` method of this class.

        Returns
        -------
        lc : LightCurve object
            Object containing the resulting lightcurve.
        """
        if method == 'aperture':
            return self.aperture_photometry(**kwargs)
        elif method == 'prf':
            return self.prf_lightcurve(**kwargs)
        else:
            raise ValueError("Photometry method must be 'aperture' or 'prf'.")

    def aperture_photometry(self):
        raise NotImplementedError("This is an abstract method that is "
                                  "implemented in the subclasses.")

    def prf_photometry(self):
        raise NotImplementedError("This is an abstract method that is "
                                  "implemented in the subclasses.")

    def _parse_aperture_mask(self, aperture_mask):
        """Parse the `aperture_mask` parameter as given by a user.

        The `aperture_mask` parameter is accepted by a number of methods.
        This method ensures that the parameter is always parsed in the same way.

        Parameters
        ----------
        aperture_mask : array-like, 'pipeline', 'all', or None
            A boolean array describing the aperture such that `False` means
            that the pixel will be masked out.
            If None or 'all' are passed, a mask that is `True` everywhere will
            be returned.
            If 'pipeline' is passed, the mask suggested by the pipeline
            will be returned.

        Returns
        -------
        aperture_mask : ndarray
            2D boolean numpy array containing `True` for selected pixels.
        """
        with warnings.catch_warnings():
            # `aperture_mask` supports both arrays and string values; these yield
            # uninteresting FutureWarnings when compared, so let's ignore that.
            warnings.simplefilter(action='ignore', category=FutureWarning)
            if aperture_mask is None or aperture_mask == 'all':
                aperture_mask = np.ones((self.shape[1], self.shape[2]), dtype=bool)
            elif aperture_mask == 'pipeline':
                aperture_mask = self.pipeline_mask
        self._last_aperture_mask = aperture_mask
        return aperture_mask

    def centroids(self, aperture_mask='pipeline'):
        """Returns centroids based on sample moments.

        Parameters
        ----------
        aperture_mask : array-like, 'pipeline', or 'all'
            A boolean array describing the aperture such that `False` means
            that the pixel will be masked out.
            If the string 'all' is passed, all pixels will be used.
            The default behaviour is to use the Kepler pipeline mask.

        Returns
        -------
        col_centr, row_centr : tuple
            Arrays containing centroids for column and row at each cadence
        """
        aperture_mask = self._parse_aperture_mask(aperture_mask)
        yy, xx = np.indices(self.shape[1:]) + 0.5
        yy = self.row + yy
        xx = self.column + xx
        total_flux = np.nansum(self.flux[:, aperture_mask], axis=1)
        with warnings.catch_warnings():
            # RuntimeWarnings may occur below if total_flux contains zeros
            warnings.simplefilter("ignore", RuntimeWarning)
            col_centr = np.nansum(xx * aperture_mask * self.flux, axis=(1, 2)) / total_flux
            row_centr = np.nansum(yy * aperture_mask * self.flux, axis=(1, 2)) / total_flux
        return col_centr, row_centr

    def plot(self, ax=None, frame=0, cadenceno=None, bkg=False, aperture_mask=None,
             show_colorbar=True, mask_color='pink', style='fast', **kwargs):
        """
        Plot a target pixel file at a given frame (index) or cadence number.

        Parameters
        ----------
        ax : matplotlib.axes._subplots.AxesSubplot
            A matplotlib axes object to plot into. If no axes is provided,
            a new one will be generated.
        frame : int
            Frame number. The default is 0, i.e. the first frame.
        cadenceno : int, optional
            Alternatively, a cadence number can be provided.
            This argument has priority over frame number.
        bkg : bool
            If True, background will be added to the pixel values.
        aperture_mask : ndarray
            Highlight pixels selected by aperture_mask.
        show_colorbar : bool
            Whether or not to show the colorbar
        mask_color : str
            Color to show the aperture mask
        style : str
            matplotlib.pyplot.style.context, default is 'fast'
        kwargs : dict
            Keywords arguments passed to `lightkurve.utils.plot_image`.

        Returns
        -------
        ax : matplotlib.axes._subplots.AxesSubplot
            The matplotlib axes object.
        """
        if (style == "fast") and ("fast" not in plt.style.available):
            style = "default"
        if cadenceno is not None:
            try:
                frame = np.argwhere(cadenceno == self.cadenceno)[0][0]
            except IndexError:
                raise ValueError("cadenceno {} is out of bounds, "
                                 "must be in the range {}-{}.".format(
                                     cadenceno, self.cadenceno[0], self.cadenceno[-1]))
        try:
            if bkg and np.any(np.isfinite(self.flux_bkg[frame])):
                pflux = self.flux[frame] + self.flux_bkg[frame]
            else:
                pflux = self.flux[frame]
        except IndexError:
            raise ValueError("frame {} is out of bounds, must be in the range "
                             "0-{}.".format(frame, self.shape[0]))
        with plt.style.context(style):
            img_title = 'Target ID: {}'.format(self.targetid)
            img_extent = (self.column, self.column + self.shape[2],
                          self.row, self.row + self.shape[1])
            ax = plot_image(pflux, ax=ax, title=img_title, extent=img_extent,
                            show_colorbar=show_colorbar, **kwargs)
            ax.grid(False)
        if aperture_mask is not None:
            aperture_mask = self._parse_aperture_mask(aperture_mask)
            for i in range(self.shape[1]):
                for j in range(self.shape[2]):
                    if aperture_mask[i, j]:
                        ax.add_patch(patches.Rectangle((j+self.column, i+self.row),
                                                       1, 1, color=mask_color, fill=True,
                                                       alpha=.6))
        return ax

    def to_fits(self, output_fn=None, overwrite=False):
        """Writes the TPF to a FITS file on disk."""
        if output_fn is None:
            output_fn = "{}-targ.fits".format(self.targetid)
        self.hdu.writeto(output_fn, overwrite=overwrite, checksum=True)

    def interact(self, lc=None):
        """Display an interactive IPython Notebook widget to inspect the data.

        The widget will show both the lightcurve and pixel data.  By default,
        the lightcurve shown is obtained by calling the `to_lightcurve()` method,
        unless the user supplies a custom `LightCurve` object.

        Note: at this time, this feature only works inside an active Jupyter
        Notebook, and tends to be too slow when more than ~30,000 cadences
        are contained in the TPF (e.g. short cadence data).

        Parameters
        ----------
        lc : LightCurve object
            An optional pre-processed lightcurve object to show.
        """
        try:
            from ipywidgets import interact
            import ipywidgets as widgets
            from bokeh.io import push_notebook, show, output_notebook
            from bokeh.plotting import figure, ColumnDataSource
            from bokeh.models import Span, LogColorMapper
            from bokeh.layouts import row
            from bokeh.models.tools import HoverTool
            from IPython.display import display
            output_notebook()
        except ImportError:
            raise ImportError('The quicklook tool requires Bokeh and ipywidgets. '
                              'See the .interact() tutorial')

        ytitle = 'Flux'
        if lc is None:
            lc = self.to_lightcurve()
            ytitle = 'Flux (e/s)'

        # Bokeh cannot handle many data points
        # https://github.com/bokeh/bokeh/issues/7490
<<<<<<< HEAD
        if len(lc.time) > 30000:
            raise RuntimeError('Interact cannot display more than 20000 cadences.')
=======
        if len(lc.cadenceno) > 30000:
            raise RuntimeError('Interact cannot display more than 30000 cadences.')
>>>>>>> f9b46413

        # Map cadence to index for quick array slicing.
        n_lc_cad = len(lc.cadenceno)
        n_cad, nx, ny = self.flux.shape
        lc_cad_matches = np.in1d(self.cadenceno, lc.cadenceno)
        if lc_cad_matches.sum() != n_lc_cad:
            raise ValueError("The lightcurve provided has cadences that are not "
                             "present in the Target Pixel File.")
        min_cadence, max_cadence = np.min(self.cadenceno), np.max(self.cadenceno)
        cadence_lookup = {cad: j for j, cad in enumerate(self.cadenceno)}
        cadence_full_range = np.arange(min_cadence, max_cadence, 1, dtype=np.int)
        missing_cadences = list(set(cadence_full_range)-set(self.cadenceno))

        # Convert binary quality numbers into human readable strings
        qual_strings = []
        for bitmask in lc.quality:
            flag_str_list = KeplerQualityFlags.decode(bitmask)
            if len(flag_str_list) == 0:
                qual_strings.append(' ')
            if len(flag_str_list) == 1:
                qual_strings.append(flag_str_list[0])
            if len(flag_str_list) > 1:
                qual_strings.append("; ".join(flag_str_list))

        # Convert time into human readable strings, breaks with NaN time
        # See https://github.com/KeplerGO/lightkurve/issues/116
        if (self.time == self.time).all():
            human_time = self.astropy_time.isot[lc_cad_matches]
        else:
            human_time = [' '] * n_lc_cad

        # Each data source will later become a hover-over tooltip
        source = ColumnDataSource(data=dict(
            time=lc.time,
            time_iso=human_time,
            flux=lc.flux,
            cadence=lc.cadenceno,
            quality_code=lc.quality,
            quality=np.array(qual_strings)))

        # Provide extra metadata in the title
        if self.mission == 'K2':
            title = "Quicklook lightcurve for EPIC {} (K2 Campaign {})".format(
                self.keplerid, self.campaign)
        elif self.mission == 'Kepler':
            title = "Quicklook lightcurve for KIC {} (Kepler Quarter {})".format(
                self.keplerid, self.quarter)
        elif self.mission == 'TESS':
            title = "Quicklook lightcurve for TIC {} (TESS Sector {})".format(
                self.ticid, self.sector)
        else:
            title = "Quicklook lightcurve for target {}".format(self.targetid)

        # Figure 1 shows the lightcurve with steps, tooltips, and vertical line
        fig1 = figure(title=title, plot_height=300, plot_width=600,
                      tools="pan,wheel_zoom,box_zoom,save,reset")
        fig1.yaxis.axis_label = ytitle
        fig1.xaxis.axis_label = 'Time [{}]'.format(lc.time_format.upper())
        fig1.step('time', 'flux', line_width=1, color='gray', source=source,
                  nonselection_line_color='gray', mode="center")

        r = fig1.circle('time', 'flux', source=source, fill_alpha=0.3, size=8,
                        line_color=None, selection_color="firebrick",
                        nonselection_fill_alpha=0.0, nonselection_line_color=None,
                        nonselection_line_alpha=0.0, fill_color=None,
                        hover_fill_color="firebrick", hover_alpha=0.9,
                        hover_line_color="white")

        fig1.add_tools(HoverTool(tooltips=[("Cadence", "@cadence"),
                                           ("Time ({})".format(lc.time_format.upper()), "@time{0,0.000}"),
                                           ("Time (ISO)", "@time_iso"),
                                           ("Flux", "@flux"),
                                           ("Quality Code", "@quality_code"),
                                           ("Quality Flag", "@quality")],
                                 renderers=[r],
                                 mode='mouse',
                                 point_policy="snap_to_data"))
        # Vertical line to indicate the cadence shown in Fig 2
        vert = Span(location=0, dimension='height', line_color='firebrick',
                    line_width=4, line_alpha=0.5)
        fig1.add_layout(vert)

        # Figure 2 shows the Target Pixel File stamp with log screen stretch
        if self.mission in ['Kepler', 'K2']:
            title = 'Pixel data (CCD {}.{})'.format(self.module, self.output)
        elif self.mission == 'TESS':
            title = 'Pixel data (Camera {}.{})'.format(self.camera, self.ccd)
        else:
            title = "Pixel data"
        fig2 = figure(plot_width=300, plot_height=300,
                      tools="pan,wheel_zoom,box_zoom,save,reset",
                      title=title)
        fig2.yaxis.axis_label = 'Pixel Row Number'
        fig2.xaxis.axis_label = 'Pixel Column Number'

        pedestal = np.nanmin(self.flux[lc_cad_matches, :, :])
        stretch_dims = np.prod(self.flux[lc_cad_matches, :, :].shape)
        screen_stretch = self.flux[lc_cad_matches, :, :].reshape(stretch_dims) - pedestal
        screen_stretch = screen_stretch[np.isfinite(screen_stretch)]  # ignore NaNs
        screen_stretch = screen_stretch[screen_stretch > 0.0]
        vlo = np.min(screen_stretch)
        vhi = np.max(screen_stretch)
        vstep = (np.log10(vhi) - np.log10(vlo)) / 300.0  # assumes counts >> 1.0!
        lo, med, hi = np.nanpercentile(screen_stretch, [1, 50, 95])
        color_mapper = LogColorMapper(palette="Viridis256", low=lo, high=hi)

        fig2_dat = fig2.image([self.flux[0, :, :] - pedestal], x=self.column,
                              y=self.row, dw=self.shape[2], dh=self.shape[1],
                              dilate=False, color_mapper=color_mapper)

        # The figures appear before the interactive widget sliders
        show(row(fig1, fig2), notebook_handle=True)

        # The widget sliders call the update function each time
        def update(cadence, log_stretch):
            """Function that connects to the interact widget slider values"""
            fig2_dat.glyph.color_mapper.high = 10**log_stretch[1]
            fig2_dat.glyph.color_mapper.low = 10**log_stretch[0]
            if cadence not in missing_cadences:
                index_val = cadence_lookup[cadence]
                vert.update(line_alpha=0.5)
                if self.time[index_val] == self.time[index_val]:
                    vert.update(location=self.time[index_val])
                else:
                    vert.update(line_alpha=0.0)
                fig2_dat.data_source.data['image'] = [self.flux[index_val, :, :]
                                                      - pedestal]
            else:
                vert.update(line_alpha=0)
                fig2_dat.data_source.data['image'] = [self.flux[0, :, :] * np.NaN]
            try:
                push_notebook()
            except AttributeError:
                log.error('Interact tool must be run in a Jupyter Notebook.\n')
                return None


        # Define the widgets that enable the interactivity
        play = widgets.Play(interval=10, value=min_cadence, min=min_cadence,
                            max=max_cadence, step=1, description="Press play",
                            disabled=False)
        play.show_repeat, play._repeat = False, False
        cadence_slider = widgets.IntSlider(
            min=min_cadence, max=max_cadence,
            step=1, value=min_cadence, description='Cadence',
            layout=widgets.Layout(width='40%', height='20px'))
        screen_slider = widgets.FloatRangeSlider(
            value=[np.log10(lo), np.log10(hi)],
            min=np.log10(vlo),
            max=np.log10(vhi),
            step=vstep,
            description='Pixel Stretch (log)',
            style={'description_width': 'initial'},
            continuous_update=False,
            layout=widgets.Layout(width='30%', height='20px'))
        widgets.jslink((play, 'value'), (cadence_slider, 'value'))
        ui = widgets.HBox([play, cadence_slider, screen_slider])
        out = widgets.interactive_output(update, {'cadence': cadence_slider,
                                                  'log_stretch': screen_slider})
        display(ui, out)


class KeplerTargetPixelFile(TargetPixelFile):
    """
    Defines a TargetPixelFile class for the Kepler/K2 Mission.
    Enables extraction of raw lightcurves and centroid positions.

    Attributes
    ----------
    path : str or `astropy.io.fits.HDUList`
        Path to a Kepler Target Pixel (FITS) File or a `HDUList` object.
    quality_bitmask : str or int
        Bitmask specifying quality flags of cadences that should be ignored.
        If `None` is passed, then no cadences are ignored.
        If a string is passed, it has the following meaning:

            * "default": recommended quality mask
            * "hard": removes more flags, known to remove good data
            * "hardest": removes all data that has been flagged

        See the `KeplerQualityFlags` class for details on the bitmasks.
    kwargs : dict
        Keyword arguments passed to `astropy.io.fits.open()`.

    References
    ----------
    .. [1] Kepler: A Search for Terrestrial Planets. Kepler Archive Manual.
        http://archive.stsci.edu/kepler/manuals/archive_manual.pdf
    """
    def __init__(self, path, quality_bitmask='default', **kwargs):
        super(KeplerTargetPixelFile, self).__init__(path,
                                                    quality_bitmask=quality_bitmask,
                                                    **kwargs)
        self.targetid = self.header()['KEPLERID']

    @staticmethod
    def from_archive(target, cadence='long', quarter=None, month=None,
                     campaign=None, radius=1., targetlimit=1, **kwargs):
        """Fetch a Target Pixel File from the Kepler/K2 data archive at MAST.

        Raises an `ArchiveError` if a unique TPF cannot be found.  For example,
        this is the case if a target was observed in multiple Quarters and the
        quarter parameter is unspecified.

        Parameters
        ----------
        target : str or int
            KIC/EPIC ID or object name.
        cadence : str
            'long' or 'short'.
        quarter, campaign : int, list of ints, or 'all'
            Kepler Quarter or K2 Campaign number.
        month : 1, 2, 3, list or 'all'
            For Kepler's prime mission, there are three short-cadence
            Target Pixel Files for each quarter, each covering one month.
            Hence, if cadence='short' you need to specify month=1, 2, or 3.
        radius : float
            Search radius in arcseconds. Default is 1 arcsecond.
        targetlimit : None or int
            If multiple targets are present within `radius`, limit the number
            of returned TargetPixelFile objects to `targetlimit`.
            If `None`, no limit is applied.
        kwargs : dict
            Keywords arguments passed to `KeplerTargetPixelFile`.

        Returns
        -------
        tpf : KeplerTargetPixelFile object.
        """
        if os.path.exists(str(target)) or str(target).startswith('http'):
            log.warning('Warning: from_archive() is not intended to accept a '
                        'direct path, use KeplerTargetPixelFile(path) instead.')
            path = [target]
        else:
            path = download_kepler_products(
                target=target, filetype='Target Pixel', cadence=cadence,
                quarter=quarter, campaign=campaign, month=month,
                radius=radius, targetlimit=targetlimit)
        if len(path) == 1:
            return KeplerTargetPixelFile(path[0], **kwargs)
        return [KeplerTargetPixelFile(p, **kwargs) for p in path]

    def __repr__(self):
        return('KeplerTargetPixelFile Object (ID: {})'.format(self.keplerid))

    def _quality_mask(self, bitmask):
        """Returns a boolean mask which flags all good-quality cadences.

        Parameters
        ----------
        bitmask : str or int
            Bitmask. See ref. [1], table 2-3.
        """
        if bitmask is None:
            return np.ones(len(self.hdu[1].data['TIME']), dtype=bool)
        elif isinstance(bitmask, str):
            bitmask = KeplerQualityFlags.OPTIONS[bitmask]
        return (self.hdu[1].data['QUALITY'] & bitmask) == 0

    def get_prf_model(self):
        """Returns an object of KeplerPRF initialized using the
        necessary metadata in the tpf object.

        Returns
        -------
        prf : instance of SimpleKeplerPRF
        """

        return KeplerPRF(channel=self.channel, shape=self.shape[1:],
                         column=self.column, row=self.row)

    @property
    def keplerid(self):
        return self.targetid

    @property
    def obsmode(self):
        return self.header()['OBSMODE']

    @property
    def module(self):
        return self.header()['MODULE']

    @property
    def channel(self):
        return self.header()['CHANNEL']

    @property
    def output(self):
        return self.header()['OUTPUT']

    @property
    def astropy_time(self):
        """Returns an AstroPy Time object for all good-quality cadences."""
        return bkjd_to_astropy_time(bkjd=self.time)

    @property
    def quarter(self):
        """Quarter number"""
        try:
            return self.header(ext=0)['QUARTER']
        except KeyError:
            return None

    @property
    def campaign(self):
        """Campaign number"""
        try:
            return self.header(ext=0)['CAMPAIGN']
        except KeyError:
            return None

    @property
    def mission(self):
        """Mission name, defaults to None if Not available"""
        try:
            return self.header(ext=0)['MISSION']
        except KeyError:
            return None        

    def aperture_photometry(self, aperture_mask='pipeline'):
        """Returns a LightCurve obtained using aperture photometry.

        Parameters
        ----------
        aperture_mask : array-like, 'pipeline', or 'all'
            A boolean array describing the aperture such that `False` means
            that the pixel will be masked out.
            If the string 'all' is passed, all pixels will be used.
            The default behaviour is to use the Kepler pipeline mask.

        Returns
        -------
        lc : KeplerLightCurve object
            Array containing the summed flux within the aperture for each
            cadence.
        """
        aperture_mask = self._parse_aperture_mask(aperture_mask)
        if aperture_mask.sum() == 0:
            log.warning('Warning: aperture mask contains zero pixels.')
        centroid_col, centroid_row = self.centroids(aperture_mask)
        # Ignore warnings related to zero or negative errors
        with warnings.catch_warnings():
            warnings.simplefilter("ignore", RuntimeWarning)
            flux_err = np.nansum(self.flux_err[:, aperture_mask]**2, axis=1)**0.5

        keys = {'centroid_col': centroid_col,
                'centroid_row': centroid_row,
                'quality': self.quality,
                'channel': self.channel,
                'campaign': self.campaign,
                'quarter': self.quarter,
                'mission': self.mission,
                'cadenceno': self.cadenceno,
                'ra': self.ra,
                'dec': self.dec,
                'keplerid': self.keplerid}
        return KeplerLightCurve(time=self.time,
                                time_format='bkjd',
                                time_scale='tdb',
                                flux=np.nansum(self.flux[:, aperture_mask], axis=1),
                                flux_err=flux_err,
                                **keys)

    def get_bkg_lightcurve(self, aperture_mask=None):
        aperture_mask = self._parse_aperture_mask(aperture_mask)
        return LightCurve(time=self.time,
                          time_format='bkjd',
                          time_scale='tdb',
                          flux=np.nansum(self.flux_bkg[:, aperture_mask], axis=1),
                          flux_err=self.flux_bkg_err)

    def get_model(self, star_priors=None, **kwargs):
        """Returns a `TargetPixelFileModel` object with simple defaults.

        The default model only includes one star and only allows its flux
        and position to change.  A different set of stars can be added using
        the `star_priors` parameters.

        Parameters
        ----------
        star_priors : list of StarPrior objects
            Stars to include in the model.
        **kwargs : dict
            Extra arguments to be passed to the `TPFModel` constructor.

        Returns
        -------
        model : TPFModel object
            Model with appropriate defaults for this Target Pixel File.
        """
        from .prf import TPFModel, StarPrior
        from .prf import FixedValuePrior, UniformPrior
        # Set up the model
        if star_priors is None:
            centr_col, centr_row = self.centroids()
            star_priors = [StarPrior(col=FixedValuePrior(np.nanmedian(centr_col)),
                                     row=FixedValuePrior(np.nanmedian(centr_row)),
                                     flux=UniformPrior(lb=0.5*np.nanmax(self.flux[0]),
                                                       ub=2*np.nansum(self.flux[0]) + 1e-10),
                                     targetid=self.targetid)]
        model = TPFModel(star_priors=star_priors,
                         prfmodel=self.get_prf_model(),
                         **kwargs)
        return model

    def prf_photometry(self, cadences=None, parallel=True, **kwargs):
        """Returns the results of PRF photometry applied to the pixel file.

        Parameters
        ----------
        cadences : list of int
            Cadences to fit.  If `None` (default) then all cadences will be fit.
        parallel : bool
            If `True`, fitting cadences will be distributed across multiple
            cores using Python's `multiprocessing` module.
        **kwargs : dict
            Keywords to be passed to `tpf.get_model()` to create the `TPFModel`
            object that will be fit.

        Returns
        -------
        results : PRFPhotometry object
            Object that provides access to PRF-fitting photometry results and
            various diagnostics.
        """
        from .prf import PRFPhotometry
        prfphot = PRFPhotometry(model=self.get_model(**kwargs))
        prfphot.run(self.flux, cadences=cadences, parallel=parallel,
                    pos_corr1=self.pos_corr1, pos_corr2=self.pos_corr2)
        return prfphot

    def prf_lightcurve(self, **kwargs):
        lc = self.prf_photometry(**kwargs).lightcurves[0]
        keys = {'quality': self.quality,
                'channel': self.channel,
                'campaign': self.campaign,
                'quarter': self.quarter,
                'mission': self.mission,
                'cadenceno': self.cadenceno,
                'ra': self.ra,
                'dec': self.dec,
                'keplerid': self.keplerid}
        return KeplerLightCurve(time=self.time,
                                flux=lc.flux,
                                time_format='bkjd',
                                time_scale='tdb',
                                **keys)

    @staticmethod
    def from_fits_images(images, position=None, size=(10, 10), extension=None,
                         target_id="unnamed-target", **kwargs):
        """Creates a new Target Pixel File from a set of images.

        This method is intended to make it easy to cut out targets from
        Kepler/K2 "superstamp" regions or TESS FFI images.

        Attributes
        ----------
        images : list of str, or list of fits.ImageHDU objects
            Sorted list of FITS filename paths or ImageHDU objects to get
            the data from.
        position : astropy.SkyCoord
            Position around which to cut out pixels.
        size : (int, int)
            Dimensions (cols, rows) to cut out around `position`.
        extension : int or str
            If `images` is a list of filenames, provide the extension number
            or name to use. Default: 0.
        target_id : int or str
            Unique identifier of the target to be recorded in the TPF.
        **kwargs : dict
            Extra arguments to be passed to the `KeplerTargetPixelFile` constructor.

        Returns
        -------
        tpf : KeplerTargetPixelFile
            A new Target Pixel File assembled from the images.
        """
        if extension is None:
            if isinstance(images[0], str) and images[0].endswith("ffic.fits"):
                extension = 1  # TESS FFIs have the image data in extension #1
            else:
                extension = 0  # Default is to use the primary HDU

        factory = KeplerTargetPixelFileFactory(n_cadences=len(images),
                                               n_rows=size[0],
                                               n_cols=size[1],
                                               target_id=target_id)
        for idx, img in tqdm(enumerate(images), total=len(images)):
            if isinstance(img, fits.ImageHDU):
                hdu = img
            elif isinstance(img, fits.HDUList):
                hdu = img[extension]
            else:
                hdu = fits.open(img)[extension]
            if idx == 0:  # Get default keyword values from the first image
                factory.keywords = hdu.header
            if position is None:
                cutout = hdu
            else:
                cutout = Cutout2D(hdu.data, position, wcs=WCS(hdu.header),
                                  size=size, mode='partial')
            factory.add_cadence(frameno=idx, flux=cutout.data, header=hdu.header)
        return factory.get_tpf(**kwargs)


class KeplerTargetPixelFileFactory(object):
    """Class to create a KeplerTargetPixelFile."""

    def __init__(self, n_cadences, n_rows, n_cols, target_id="unnamed-target",
                 keywords={}):
        self.n_cadences = n_cadences
        self.n_rows = n_rows
        self.n_cols = n_cols
        self.target_id = target_id
        self.keywords = keywords

        # Initialize the 3D data structures
        self.raw_cnts = np.empty((n_cadences, n_rows, n_cols), dtype='int')
        self.flux = np.empty((n_cadences, n_rows, n_cols), dtype='float32')
        self.flux_err = np.empty((n_cadences, n_rows, n_cols), dtype='float32')
        self.flux_bkg = np.empty((n_cadences, n_rows, n_cols), dtype='float32')
        self.flux_bkg_err = np.empty((n_cadences, n_rows, n_cols), dtype='float32')
        self.cosmic_rays = np.empty((n_cadences, n_rows, n_cols), dtype='float32')

        # Set 3D data defaults
        self.raw_cnts[:, :, :] = -1
        self.flux[:, :, :] = np.nan
        self.flux_err[:, :, :] = np.nan
        self.flux_bkg[:, :, :] = np.nan
        self.flux_bkg_err[:, :, :] = np.nan
        self.cosmic_rays[:, :, :] = np.nan

        # Initialize the 1D data structures
        self.mjd = np.zeros(n_cadences, dtype='float64')
        self.time = np.zeros(n_cadences, dtype='float64')
        self.timecorr = np.zeros(n_cadences, dtype='float32')
        self.cadenceno = np.zeros(n_cadences, dtype='int')
        self.quality = np.zeros(n_cadences, dtype='int')
        self.pos_corr1 = np.zeros(n_cadences, dtype='float32')
        self.pos_corr2 = np.zeros(n_cadences, dtype='float32')

    def add_cadence(self, frameno, raw_cnts=None, flux=None, flux_err=None,
                    flux_bkg=None, flux_bkg_err=None, cosmic_rays=None,
                    header={}):
        """Populate the data for a single cadence."""
        # 2D-data
        for col in ['raw_cnts', 'flux', 'flux_err', 'flux_bkg',
                    'flux_bkg_err', 'cosmic_rays']:
            if locals()[col] is not None:
                vars(self)[col][frameno] = locals()[col]
        # 1D-data
        if 'TSTART' in header and 'TSTOP' in header:
            self.time[frameno] = (header['TSTART'] + header['TSTOP']) / 2.
        if 'TIMECORR' in header:
            self.timecorr[frameno] = header['TIMECORR']
        if 'CADENCEN' in header:
            self.cadenceno[frameno] = header['CADENCEN']
        if 'QUALITY' in header:
            self.quality[frameno] = header['QUALITY']
        if 'POSCORR1' in header:
            self.pos_corr1[frameno] = header['POSCORR1']
        if 'POSCORR2' in header:
            self.pos_corr2[frameno] = header['POSCORR2']

    def get_tpf(self, **kwargs):
        """Returns a KeplerTargetPixelFile object."""
        return KeplerTargetPixelFile(self._hdulist(), **kwargs)

    def _hdulist(self):
        """Returns an astropy.io.fits.HDUList object."""
        return fits.HDUList([self._make_primary_hdu(),
                             self._make_target_extension(),
                             self._make_aperture_extension()])

    def _header_template(self, extension):
        """Returns a template `fits.Header` object for a given extension."""
        template_fn = os.path.join(PACKAGEDIR, "data",
                                   "tpf-ext{}-header.txt".format(extension))
        return fits.Header.fromtextfile(template_fn)

    def _make_primary_hdu(self, keywords={}):
        """Returns the primary extension (#0)."""
        hdu = fits.PrimaryHDU()
        # Copy the default keywords from a template file from the MAST archive
        tmpl = self._header_template(0)
        for kw in tmpl:
            hdu.header[kw] = (tmpl[kw], tmpl.comments[kw])
        # Override the defaults where necessary
        hdu.header['ORIGIN'] = "Unofficial data product"
        hdu.header['DATE'] = datetime.datetime.now().strftime("%Y-%m-%d")
        hdu.header['CREATOR'] = "lightkurve"
        hdu.header['OBJECT'] = self.target_id
        hdu.header['KEPLERID'] = self.target_id
        # Empty a bunch of keywords rather than having incorrect info
        for kw in ["PROCVER", "FILEVER", "CHANNEL", "MODULE", "OUTPUT",
                   "TIMVERSN", "CAMPAIGN", "DATA_REL", "TTABLEID",
                   "RA_OBJ", "DEC_OBJ"]:
            hdu.header[kw] = ""
        return hdu

    def _make_target_extension(self):
        """Create the 'TARGETTABLES' extension (i.e. extension #1)."""
        # Turn the data arrays into fits columns and initialize the HDU
        coldim = '({},{})'.format(self.n_cols, self.n_rows)
        eformat = '{}E'.format(self.n_rows * self.n_cols)
        jformat = '{}J'.format(self.n_rows * self.n_cols)
        cols = []
        cols.append(fits.Column(name='TIME', format='D', unit='BJD - 2454833',
                                array=self.time))
        cols.append(fits.Column(name='TIMECORR', format='E', unit='D',
                                array=self.timecorr))
        cols.append(fits.Column(name='CADENCENO', format='J',
                                array=self.cadenceno))
        cols.append(fits.Column(name='RAW_CNTS', format=jformat,
                                unit='count', dim=coldim,
                                array=self.raw_cnts))
        cols.append(fits.Column(name='FLUX', format=eformat,
                                unit='e-/s', dim=coldim,
                                array=self.flux))
        cols.append(fits.Column(name='FLUX_ERR', format=eformat,
                                unit='e-/s', dim=coldim,
                                array=self.flux_err))
        cols.append(fits.Column(name='FLUX_BKG', format=eformat,
                                unit='e-/s', dim=coldim,
                                array=self.flux_bkg))
        cols.append(fits.Column(name='FLUX_BKG_ERR', format=eformat,
                                unit='e-/s', dim=coldim,
                                array=self.flux_bkg_err))
        cols.append(fits.Column(name='COSMIC_RAYS', format=eformat,
                                unit='e-/s', dim=coldim,
                                array=self.cosmic_rays))
        cols.append(fits.Column(name='QUALITY', format='J',
                                array=self.quality))
        cols.append(fits.Column(name='POS_CORR1', format='E', unit='pixels',
                                array=self.pos_corr1))
        cols.append(fits.Column(name='POS_CORR2', format='E', unit='pixels',
                                array=self.pos_corr2))
        coldefs = fits.ColDefs(cols)
        hdu = fits.BinTableHDU.from_columns(coldefs)

        # Set the header with defaults
        template = self._header_template(1)
        for kw in template:
            if kw not in ['XTENSION', 'NAXIS1', 'NAXIS2', 'CHECKSUM', 'BITPIX']:
                try:
                    hdu.header[kw] = (self.keywords[kw],
                                      self.keywords.comments[kw])
                except KeyError:
                    hdu.header[kw] = (template[kw],
                                      template.comments[kw])

        # Override the defaults where necessary
        hdu.header['EXTNAME'] = 'TARGETTABLES'
        hdu.header['OBJECT'] = self.target_id
        hdu.header['KEPLERID'] = self.target_id
        for n in [5, 6, 7, 8, 9]:
            hdu.header["TFORM{}".format(n)] = eformat
            hdu.header["TDIM{}".format(n)] = coldim
        hdu.header['TFORM4'] = jformat
        hdu.header['TDIM4'] = coldim

        return hdu

    def _make_aperture_extension(self):
        """Create the aperture mask extension (i.e. extension #2)."""
        mask = 3 * np.ones((self.n_rows, self.n_cols), dtype='int32')
        hdu = fits.ImageHDU(mask)

        # Set the header from the template TPF again
        template = self._header_template(2)
        for kw in template:
            if kw not in ['XTENSION', 'NAXIS1', 'NAXIS2', 'CHECKSUM', 'BITPIX']:
                try:
                    hdu.header[kw] = (self.keywords[kw],
                                      self.keywords.comments[kw])
                except KeyError:
                    hdu.header[kw] = (template[kw],
                                      template.comments[kw])
        hdu.header['EXTNAME'] = 'APERTURE'
        return hdu


class TessTargetPixelFile(TargetPixelFile):
    """
    Defines a TargetPixelFile class for the TESS Mission.
    Enables extraction of raw lightcurves and centroid positions.

    Attributes
    ----------
    path : str
        Path to a Kepler Target Pixel (FITS) File.
    quality_bitmask : str or int
        Bitmask specifying quality flags of cadences that should be ignored.
    kwargs : dict
        Keyword arguments passed to `astropy.io.fits.open()`.
    """
    def __init__(self, path, quality_bitmask=None, **kwargs):
        super(TessTargetPixelFile, self).__init__(path,
                                                  quality_bitmask=quality_bitmask,
                                                  **kwargs)
        try:
            self.targetid = self.header()['TICID']
        except KeyError:
            self.targetid = None

    def __repr__(self):
        return('TessTargetPixelFile(TICID: {})'.format(self.ticid))

    @property
    def ticid(self):
        return self.targetid

    @property
    def sector(self):
        try:
            return self.header()['SECTOR']
        except KeyError:
            return None

    @property
    def camera(self):
        try:
            return self.header()['CAMERA']
        except KeyError:
            return None

    @property
    def ccd(self):
        try:
            return self.header()['CCD']
        except KeyError:
            return None

    @property
    def mission(self):
        return 'TESS'

    @property
    def astropy_time(self):
        """Returns an AstroPy Time object for all good-quality cadences."""
        return btjd_to_astropy_time(btjd=self.time)

    def aperture_photometry(self, aperture_mask='pipeline'):
        """Performs aperture photometry.

        Parameters
        ----------
        aperture_mask : array-like, 'pipeline', or 'all'
            A boolean array describing the aperture such that `False` means
            that the pixel will be masked out.
            If the string 'all' is passed, all pixels will be used.
            The default behaviour is to use the TESS pipeline mask.
        Returns
        -------
        lc : TessLightCurve object
            Contains the summed flux within the aperture for each cadence.
        """
        aperture_mask = self._parse_aperture_mask(aperture_mask)
        if aperture_mask.sum() == 0:
            log.warning('Warning: aperture mask contains zero pixels.')
        centroid_col, centroid_row = self.centroids(aperture_mask)
        # Ignore warnings related to zero or negative errors
        with warnings.catch_warnings():
            warnings.simplefilter("ignore", RuntimeWarning)
            flux_err = np.nansum(self.flux_err[:, aperture_mask]**2, axis=1)**0.5

        keys = {'centroid_col': centroid_col,
                'centroid_row': centroid_row,
                'quality': self.quality,
                'sector': self.sector,
                'camera': self.camera,
                'ccd': self.ccd,
                'cadenceno': self.cadenceno,
                'ra': self.ra,
                'dec': self.dec,
                'ticid': self.ticid}
        return TessLightCurve(time=self.time,
                              time_format='btjd',
                              time_scale='tdb',
                              flux=np.nansum(self.flux[:, aperture_mask], axis=1),
                              flux_err=flux_err,
                              **keys)

    def get_bkg_lightcurve(self, aperture_mask=None):
        aperture_mask = self._parse_aperture_mask(aperture_mask)
        return LightCurve(time=self.time,
                          time_format='btjd',
                          time_scale='tdb',
                          flux=np.nansum(self.flux_bkg[:, aperture_mask], axis=1),
                          flux_err=self.flux_bkg_err)<|MERGE_RESOLUTION|>--- conflicted
+++ resolved
@@ -514,13 +514,8 @@
 
         # Bokeh cannot handle many data points
         # https://github.com/bokeh/bokeh/issues/7490
-<<<<<<< HEAD
-        if len(lc.time) > 30000:
-            raise RuntimeError('Interact cannot display more than 20000 cadences.')
-=======
         if len(lc.cadenceno) > 30000:
             raise RuntimeError('Interact cannot display more than 30000 cadences.')
->>>>>>> f9b46413
 
         # Map cadence to index for quick array slicing.
         n_lc_cad = len(lc.cadenceno)
