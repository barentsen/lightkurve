--- conflicted
+++ resolved
@@ -390,7 +390,6 @@
             mean = pm.Normal("mean", mu=np.nanmean(self._lc_flux), sd=np.std(self._lc_flux))
             # Create a Gaussian Process to model the long-term stellar variability
             # log(sigma) is the amplitude of variability, estimated from the raw flux scatter
-<<<<<<< HEAD
             logsigma = pm.Normal("logsigma", mu=np.log(np.std(self._lc_flux)), sd=2)
             # log(rho) is the timescale of variability with a user-defined prior
             # Enforce that the scale of variability should be no shorter than 0.5 days
@@ -401,37 +400,6 @@
             logs2 = pm.Normal("logs2", mu=np.log(self._s2_mu), sd=2)
             # Create the GP kernel, fixed (for now) as a Matern-3/2 for its flexibility
             kernel = xo.gp.terms.Matern32Term(log_sigma=logsigma, log_rho=logrho)
-=======
-            # logsigma = pm.Normal("logsigma", mu=np.log(np.std(self._lc_flux)), sd=2)
-            # logsigma = pm.Uniform("logsigma", testval=np.log(np.std(self._lc_flux)),
-            #                       lower=0,
-            #                       upper=np.log(np.std(self._lc_flux))+3)
-            '''
-            A = pm.Uniform("A", testval=np.std(self._lc_flux),
-                           lower=0, upper=np.std(self._lc_flux)*3)
-            lam = pm.Uniform("lam", testval=gp_timescale_prior,
-                             upper=0.5,
-                             lower=gp_timescale_prior*3)
-            tau = pm.Deterministic("tau", tt.log(2) / lam)
-
-            logsigma = tt.log(tt.sqrt(3) / lam)
-            logrho = tt.log(tt.sqrt(A / (1 + lam * tau)))
-            '''
-
-            sigma = pm.Uniform("sigma", testval=np.std(self._lc_flux),
-                               lower=0, upper=np.std(self._lc_flux)*3)
-            # log(rho) is the timescale of variability with a user-defined prior
-            # Enforce that the scale of variability should be no shorter than 0.5 days
-            # logrho = pm.Normal("logrho", mu=np.log(gp_timescale_prior),
-            #                    sd=2)
-            # logrho = pm.Uniform("logrho", testval=-np.log(gp_timescale_prior),
-            #                     upper=-np.log(0.5),
-            #                     lower=-np.log(gp_timescale_prior)-2)
-            rho = pm.Uniform("rho", testval=gp_timescale_prior,
-                             lower=0.5, upper=gp_timescale_prior*3)
-
-            kernel = xo.gp.terms.Matern32Term(log_sigma=tt.log(sigma), log_rho=tt.log(rho))
->>>>>>> 45c9df60
 
             # Store the GP and cadence mask to aid debugging
             model.gp = xo.gp.GP(kernel, self._lc_time, diag)
@@ -492,7 +460,6 @@
         with model:
             # If a solution cannot be found, fail with an informative LightkurveError
             try:
-<<<<<<< HEAD
                 solution = xo.optimize(start=start, vars=[model.mean])
                 solution = xo.optimize(start=solution, vars=[model.logrho, model.mean])
                 # Optimizing parameters separately appears to make finding a solution more likely
@@ -500,17 +467,6 @@
                     solution = xo.optimize(start=solution, vars=[model.logrho, model.logsigma, model.mean])
                     solution = xo.optimize(start=solution, vars=[model.logrho, model.logsigma, model.logs2])
                 solution = xo.optimize(start=solution)  # Optimize all parameters
-=======
-                # solution = xo.optimize(start=start, vars=[model.lam, model.mean])
-                solution = xo.optimize(start=start, vars=[model.rho, model.mean])
-                # Optimizing parameters separately appears to make finding a solution more likely
-                if robust:
-                    solution = xo.optimize(start=solution, vars=[model.rho, model.sigma, model.mean])
-                    solution = xo.optimize(start=solution, vars=[model.rho, model.sigma])
-                    # solution = xo.optimize(start=solution, vars=[model.A, model.model.lam, model.mean])
-                    # solution = xo.optimize(start=solution, vars=[model.A, model.tau])
-                solution = xo.optimize(start=start)  # Optimize all parameters
->>>>>>> 45c9df60
             except ValueError:
                 raise LightkurveError('Unable to find a noise model solution for the given '
                                       'target pixel file. Try increasing the PLD order or '
