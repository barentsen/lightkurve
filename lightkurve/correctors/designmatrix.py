--- conflicted
+++ resolved
@@ -84,13 +84,8 @@
         upper_idx = np.append(row_indices, len(self.df))
         dfs = []
         for idx, a, b in zip(range(len(lower_idx)), lower_idx, upper_idx):
-<<<<<<< HEAD
-            new_columns = dict((val, val + ' {}'.format(idx + 1))
+            new_columns = dict(('{}'.format(val), '{}'.format(val) + ' {}'.format(idx + 1))
                                 for val in list(self.df.columns))
-=======
-            new_columns = d = dict(('{}'.format(val), '{}'.format(val) + ' {}'.format(idx + 1))
-                                    for val in list(self.df.columns))
->>>>>>> 2bb73940
             dfs.append(self.df[a:b].rename(columns=new_columns))
         new_df = pd.concat(dfs, axis=1).fillna(0)
         return DesignMatrix(new_df, name=self.name)
