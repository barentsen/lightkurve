--- conflicted
+++ resolved
@@ -113,18 +113,6 @@
         self.optimize()
         return self._predict_lightcurves()['corrected_lc']
 
-<<<<<<< HEAD
-=======
-    """
-    def diagnose(self):
-        mu = self.gp.predict(self.lc.flux, self.lc.time,
-                             return_var=False, return_cov=False)
-        ax = self.lc.plot(label="Light curve", normalize=False)
-        ax.plot(self.lc.time, mu, label="GP", lw=10, c='red')
-        ax.legend()
-        return ax
-    """
->>>>>>> 768846bc
     def diagnose(self, ax=None, fast=False):
         """Show a diagnostic plot of the GP. Returns a matplotlib.pyplot.axes object.
 
@@ -168,11 +156,6 @@
             label = 'Optimized\n' + '\n'.join(['{}: {}'.format(key, np.round(k[key], 3))
                                         for key in k.keys()])
             ax.plot(self.lc.time, mu, c='b', lw=1, zorder=2, label=label)
-<<<<<<< HEAD
-
-        ax.legend()
-=======
->>>>>>> 768846bc
 
         ax.legend()
         return ax